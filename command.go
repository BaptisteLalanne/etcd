--- conflicted
+++ resolved
@@ -170,15 +170,12 @@
 	value := fmt.Sprintf("raft=%s&etcd=%s&raftVersion=%s", c.RaftURL, c.EtcdURL, c.RaftVersion)
 	etcdStore.Set(key, value, time.Unix(0, 0), raftServer.CommitIndex())
 
-<<<<<<< HEAD
-=======
 	// add peer stats
 	if c.Name != r.Name() {
-		r.peersStats.Peers[c.Name] = &raftPeerStats{}
-		r.peersStats.Peers[c.Name].Latency.Minimum = 1 << 63
-	}
-
->>>>>>> 21f6b506
+		r.followersStats.Followers[c.Name] = &raftFollowerStats{}
+		r.followersStats.Followers[c.Name].Latency.Minimum = 1 << 63
+	}
+
 	return b, err
 }
 
@@ -205,7 +202,7 @@
 	_, err := etcdStore.Delete(key, raftServer.CommitIndex())
 
 	// delete from stats
-	delete(r.peersStats.Peers, c.Name)
+	delete(r.followersStats.Followers, c.Name)
 
 	if err != nil {
 		return []byte{0}, err
